################################################################################
#
# Copyright (c) 2025 ByteDance Ltd. and/or its affiliates
#
# Permission is hereby granted, free of charge, to any person obtaining
# a copy of this software and associated documentation files
# (the "Software"), to deal in the Software without restriction,
# including without limitation the rights to use, copy, modify, merge,
# publish, distribute, sublicense, and/or sell copies of the Software,
# and to permit persons to whom the Software is furnished to do so,
# subject to the following conditions:
#
# The above copyright notice and this permission notice shall be
# included in all copies or substantial portions of the Software.
#
# THE SOFTWARE IS PROVIDED "AS IS", WITHOUT WARRANTY OF ANY KIND,
# EXPRESS OR IMPLIED, INCLUDING BUT NOT LIMITED TO THE WARRANTIES OF
# MERCHANTABILITY, FITNESS FOR A PARTICULAR PURPOSE AND NONINFRINGEMENT.
# IN NO EVENT SHALL THE AUTHORS OR COPYRIGHT HOLDERS BE LIABLE FOR ANY
# CLAIM, DAMAGES OR OTHER LIABILITY, WHETHER IN AN ACTION OF CONTRACT,
# TORT OR OTHERWISE, ARISING FROM, OUT OF OR IN CONNECTION WITH THE
# SOFTWARE OR THE USE OR OTHER DEALINGS IN THE SOFTWARE.
#
################################################################################
import sys
from typing import Sequence

<<<<<<< HEAD
=======
import torch
import torch.distributed
from hip import hip

>>>>>>> 93f9ddd7
try:
    from _pyrocshmem import rocshmem_malloc, rocshmem_my_pe, rocshmem_free
    from _pyrocshmem import *  # noqa: F403
except Exception as e:
    print(
        "please add ROCSHMEM library path to LD_LIBRARY_PATH and try again",
        flush=True,
        file=sys.stderr,
    )
<<<<<<< HEAD
    raise e
=======
    raise e

class SymmHeap:
    def __init__(self, ptr, nbytes, dtype: torch.dtype,own_data: bool = True):
        self.ptr = ptr
        self.nbytes = nbytes
        self.dtype = dtype
        self._device = torch.cuda.current_device()
        self.own_data = own_data
        self.__cuda_array_interface__ = {
            "data": (self.ptr, False),
            "shape": tuple((self.nbytes, )),
            "typestr": "<i1",  # uint8 data type
            "strides": None,  # Contiguous memory
            "version": 3,
        }
        self.hip = hip
        self.rocshmem_free = rocshmem_free

    # def __del__(self):
        # if self.own_data:

        #     err, device = self.hip.hipGetDevice()
        #     assert err == self.hip.hipError_t.hipSuccess, f"hipError: {err}"
        #     if device != self._device:
        #         err, = self.hip.hipSetDevice(self._device)
        #         assert err == self.hip.hipError_t.hipSuccess, f"hipError: {err}"
        #     # sync
        #     err, = self.hip.hipDeviceSynchronize()
        #     assert err == self.hip.hipError_t.hipSuccess, f"hipError: {err}"

        #     self.rocshmem_free(self.ptr)

        #     # sync
        #     err, = self.hip.hipDeviceSynchronize()
        #     assert err == self.hip.hipError_t.hipSuccess
        #     # set device back
        #     if device != self._device:
        #         err, = self.hip.hipSetDevice(device)
        #         assert err == self.hip.hipError_t.hipSuccess, f"hipError: {err}"

        #     self.own_data = False

def symm_heap_tensor(tensor: torch.Tensor, peer: int) -> torch.Tensor:
    if peer == rocshmem_my_pe():
        return tensor
    ptr=rocshmem_ptr(tensor.data_ptr(), peer)
    buffer = SymmHeap(ptr,nbytes=tensor.nbytes, dtype=tensor.dtype, own_data=False)
    t = torch.as_tensor(buffer, device="cuda").view(tensor.dtype).view(tensor.shape)
    return  t


def rocshmem_create_tensor(shape: Sequence[int], dtype: torch.dtype) -> torch.Tensor:
    nbytes = torch.Size(shape).numel() * dtype.itemsize
    ptr=rocshmem_malloc(nbytes)
    buffer = SymmHeap(ptr, nbytes=nbytes, dtype=dtype, own_data=True)
    t = torch.as_tensor(buffer,device="cuda").view(dtype).view(shape)
    setattr(t, "__symm_tensor__", True)
    return t

# ROCSHMEM_TEAM_WORLD = 2
def rocshmem_create_tensor_list_intra_node(shape: Sequence[int], dtype: torch.dtype) -> torch.Tensor:
    t = rocshmem_create_tensor(shape, dtype)
    # local_rank = rocshmem_team_my_pe(ROCSHMEM_TEAM_WORLD)
    rank = rocshmem_my_pe()
    npes = rocshmem_n_pes()
    # rank_offset = rank - local_rank
    return [symm_heap_tensor(t, i) for i in range(npes)]

def broadcast_cpu(tensor: torch.Tensor, src: int, group: torch.distributed.ProcessGroup):
    if not tensor.is_cuda:
        tensor_gpu = tensor.cuda()
        torch.distributed.broadcast(tensor_gpu, src=src, group=group)
        tensor.copy_(tensor_gpu)
    else:
        torch.distributed.broadcast(tensor, src=src, group=group)
    torch.cuda.synchronize()


# def init_rocshmem_by_uniqueid(group: torch.distributed.ProcessGroup):
#     rank, nranks = group.rank(), group.size()
#     if rank == 0:
#         unique_id: bytes = rocshmemx_get_uniqueid()  # noqa: F405
#         unique_id = torch.frombuffer(unique_id, dtype=torch.uint8).clone()
#     else:
#         unique_id = torch.empty(128, dtype=torch.uint8)
#
#     broadcast_cpu(tensor=unique_id, group=group, src=0)
#
#     unique_id = unique_id.numpy().tobytes()
#     rocshmemx_init_attr_with_uniqueid(rank, nranks, unique_id)  # noqa: F405
>>>>>>> 93f9ddd7
<|MERGE_RESOLUTION|>--- conflicted
+++ resolved
@@ -25,13 +25,10 @@
 import sys
 from typing import Sequence
 
-<<<<<<< HEAD
-=======
 import torch
 import torch.distributed
 from hip import hip
 
->>>>>>> 93f9ddd7
 try:
     from _pyrocshmem import rocshmem_malloc, rocshmem_my_pe, rocshmem_free
     from _pyrocshmem import *  # noqa: F403
@@ -41,9 +38,6 @@
         flush=True,
         file=sys.stderr,
     )
-<<<<<<< HEAD
-    raise e
-=======
     raise e
 
 class SymmHeap:
@@ -134,5 +128,4 @@
 #     broadcast_cpu(tensor=unique_id, group=group, src=0)
 #
 #     unique_id = unique_id.numpy().tobytes()
-#     rocshmemx_init_attr_with_uniqueid(rank, nranks, unique_id)  # noqa: F405
->>>>>>> 93f9ddd7
+#     rocshmemx_init_attr_with_uniqueid(rank, nranks, unique_id)  # noqa: F405